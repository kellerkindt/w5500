--- conflicted
+++ resolved
@@ -10,13 +10,10 @@
 //! [RFC 2832]: https://github.com/rust-lang/rfcs/pull/2832
 #![deny(unsafe_code, missing_docs, warnings)]
 
-<<<<<<< HEAD
-=======
 // TODO remove some of these constructs and use equivalents available from embedded-nal
 
 pub use embedded_nal::Ipv4Addr;
 
->>>>>>> 2f4603d0
 /// MAC address struct.  Can be instantiated with `MacAddress::new`.
 ///
 /// This is an EUI-48 MAC address (previously called MAC-48).
@@ -46,11 +43,6 @@
         }
     }
 
-<<<<<<< HEAD
-    /// Creates a new EUI-48 MAC address from six eight-bit octets.
-    pub const fn from_bytes(octets: [u8; 6]) -> MacAddress {
-        MacAddress { octets }
-=======
     /// Returns the six eight-bit integers that make up this address.
     ///
     /// # Examples
@@ -70,7 +62,6 @@
             self.octets[4],
             self.octets[5],
         ]
->>>>>>> 2f4603d0
     }
 
     /// An EUI-48 MAC address representing an unspecified address:
